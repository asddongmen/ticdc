--- conflicted
+++ resolved
@@ -151,24 +151,11 @@
 			if err != nil {
 				return errors.Trace(err)
 			}
-<<<<<<< HEAD
-
-			partitionIndex := int32(0)
-			// If the partitionNum is 0, it means the sink is pulsar sink.
-			if partitionNum != 0 {
-				partitionIndex = s.alive.eventRouter.GetPartitionForRowChange(row, partitionNum)
-			}
-			// This never be blocked because this is an unbounded channel.
-			s.alive.worker.msgChan.In() <- mqEvent{
-				key: TopicPartitionKey{
-					Topic: topic, Partition: partitionIndex,
-=======
 			index, key := s.alive.eventRouter.GetPartitionForRowChange(row, partitionNum)
 			// This never be blocked because this is an unbounded channel.
 			s.alive.worker.msgChan.In() <- mqEvent{
 				key: TopicPartitionKey{
 					Topic: topic, Partition: index, PartitionKey: key,
->>>>>>> 254cc2b1
 				},
 				rowEvent: &dmlsink.RowChangeCallbackableEvent{
 					Event:     row,
