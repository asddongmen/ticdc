--- conflicted
+++ resolved
@@ -34,13 +34,9 @@
 	# make suer table t1 is deleted in upstream and exists in downstream
   check_table_not_exists "event_filter.t1" ${UP_TIDB_HOST} ${UP_TIDB_PORT}
   check_table_exists "event_filter.t1" ${DOWN_TIDB_HOST} ${DOWN_TIDB_PORT}
-<<<<<<< HEAD
-    # check those rows that are not filtered are synced to downstream
   check_table_exists "event_filter.t2" ${DOWN_TIDB_HOST} ${DOWN_TIDB_PORT}
   
-=======
   # check those rows that are not filtered are synced to downstream
->>>>>>> 235c700c
   run_sql "select count(1) from event_filter.t1;" ${DOWN_TIDB_HOST} ${DOWN_TIDB_PORT}
   check_contains "count(1): 2"
   run_sql "select count(2) from event_filter.t1 where id=1;" ${DOWN_TIDB_HOST} ${DOWN_TIDB_PORT}
@@ -52,7 +48,6 @@
   run_sql "select count(5) from event_filter.t1 where id=4;" ${DOWN_TIDB_HOST} ${DOWN_TIDB_PORT}
   check_contains "count(5): 1"
 
-  check_table_exists "event_filter.t2" ${DOWN_TIDB_HOST} ${DOWN_TIDB_PORT}
   # check table t2 is replicated
   check_sync_diff $WORK_DIR $CUR/conf/diff_config.toml
 
