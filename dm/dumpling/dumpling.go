// Copyright 2020 PingCAP, Inc.
//
// Licensed under the Apache License, Version 2.0 (the "License");
// you may not use this file except in compliance with the License.
// You may obtain a copy of the License at
//
//     http://www.apache.org/licenses/LICENSE-2.0
//
// Unless required by applicable law or agreed to in writing, software
// distributed under the License is distributed on an "AS IS" BASIS,
// See the License for the specific language governing permissions and
// limitations under the License.

package dumpling

import (
	"context"
	"fmt"
	"strings"
	"sync"
	"time"

	"github.com/pingcap/errors"
	"github.com/pingcap/failpoint"
	"github.com/pingcap/tidb/dumpling/export"
	tidbpromutil "github.com/pingcap/tidb/util/promutil"
	filter "github.com/pingcap/tidb/util/table-filter"
	"github.com/pingcap/tiflow/dm/pkg/storage"
	"github.com/prometheus/client_golang/prometheus"
	"go.uber.org/atomic"
	"go.uber.org/zap"

	"github.com/pingcap/tiflow/dm/config"
	"github.com/pingcap/tiflow/dm/pb"
	"github.com/pingcap/tiflow/dm/pkg/binlog"
	"github.com/pingcap/tiflow/dm/pkg/conn"
	dutils "github.com/pingcap/tiflow/dm/pkg/dumpling"
	"github.com/pingcap/tiflow/dm/pkg/log"
	"github.com/pingcap/tiflow/dm/pkg/terror"
	"github.com/pingcap/tiflow/dm/pkg/utils"
	"github.com/pingcap/tiflow/dm/unit"
	"github.com/pingcap/tiflow/engine/pkg/promutil"
)

// Dumpling dumps full data from a MySQL-compatible database.
type Dumpling struct {
	cfg           *config.SubTaskConfig
	metricProxies *metricProxies

	logger log.Logger

	dumpConfig *export.Config
	closed     atomic.Bool
	core       *export.Dumper
	mu         sync.RWMutex
}

// NewDumpling creates a new Dumpling.
func NewDumpling(cfg *config.SubTaskConfig) *Dumpling {
	logger := log.L()
	if cfg.FrameworkLogger != nil {
		logger = log.Logger{Logger: cfg.FrameworkLogger}
	}
	m := &Dumpling{
		cfg:    cfg,
		logger: logger.WithFields(zap.String("task", cfg.Name), zap.String("unit", "dump")),
	}
	return m
}

// Init implements Unit.Init.
func (m *Dumpling) Init(ctx context.Context) error {
	var err error
	if m.dumpConfig, err = m.constructArgs(ctx); err != nil {
		return err
	}
	if m.cfg.MetricsFactory != nil {
		// this branch means dataflow engine has set a Factory, the Factory itself
		// will register and deregister metrics, so we must use NoopRegistry
		// to avoid duplicated registration.
		m.metricProxies = &metricProxies{}
		m.metricProxies.dumplingExitWithErrorCounter = m.cfg.MetricsFactory.NewCounterVec(
			prometheus.CounterOpts{
				Namespace: "dm",
				Subsystem: "dumpling",
				Name:      "exit_with_error_count",
				Help:      "counter for dumpling exit with error",
			}, []string{"task", "source_id"},
		)
		m.dumpConfig.PromFactory = promutil.NewWrappingFactory(
			m.cfg.MetricsFactory,
			"",
			prometheus.Labels{
				"task": m.cfg.Name, "source_id": m.cfg.SourceID,
			},
		)
		m.dumpConfig.PromRegistry = tidbpromutil.NewNoopRegistry()
	} else {
		m.metricProxies = defaultMetricProxies
		m.dumpConfig.PromFactory = promutil.NewWrappingFactory(
			promutil.NewPromFactory(),
			"",
			prometheus.Labels{
				"task": m.cfg.Name, "source_id": m.cfg.SourceID,
			},
		)
		m.dumpConfig.PromRegistry = prometheus.DefaultGatherer.(prometheus.Registerer)
	}

	m.logger.Info("create dumpling", zap.Stringer("config", m.dumpConfig))
	return nil
}

// Process implements Unit.Process.
func (m *Dumpling) Process(ctx context.Context, pr chan pb.ProcessResult) {
	m.metricProxies.dumplingExitWithErrorCounter.WithLabelValues(m.cfg.Name, m.cfg.SourceID).Add(0)

	failpoint.Inject("dumpUnitProcessWithError", func(val failpoint.Value) {
		m.logger.Info("dump unit runs with injected error", zap.String("failpoint", "dumpUnitProcessWithError"), zap.Reflect("error", val))
		msg, ok := val.(string)
		if !ok {
			msg = "unknown process error"
		}
		pr <- pb.ProcessResult{
			IsCanceled: false,
			Errors:     []*pb.ProcessError{unit.NewProcessError(errors.New(msg))},
		}
		failpoint.Return()
	})

	begin := time.Now()
	errs := make([]*pb.ProcessError, 0, 1)

	failpoint.Inject("dumpUnitProcessForever", func() {
		m.logger.Info("dump unit runs forever", zap.String("failpoint", "dumpUnitProcessForever"))
		<-ctx.Done()
		pr <- pb.ProcessResult{
			IsCanceled: true,
			Errors:     []*pb.ProcessError{unit.NewProcessError(ctx.Err())},
		}
		failpoint.Return()
	})

	// NOTE: remove output dir before start dumping
	// every time re-dump, loader should re-prepare
	// when engine has opened an ExternalStorage, we can assume it's empty.
	if m.cfg.ExtStorage == nil {
		err := storage.RemoveAll(ctx, m.cfg.Dir, nil)
		if err != nil {
			m.logger.Error("fail to remove output directory", zap.String("directory", m.cfg.Dir), log.ShortError(err))
			errs = append(errs, unit.NewProcessError(terror.ErrDumpUnitRuntime.Delegate(err, "fail to remove output directory: "+m.cfg.Dir)))
			pr <- pb.ProcessResult{
				IsCanceled: false,
				Errors:     errs,
			}
			return
		}
	}

	failpoint.Inject("dumpUnitProcessCancel", func() {
		m.logger.Info("mock dump unit cancel", zap.String("failpoint", "dumpUnitProcessCancel"))
		<-ctx.Done()
	})

	newCtx, cancel := context.WithCancel(ctx)
	var (
		dumpling *export.Dumper
		err      error
	)
	if dumpling, err = export.NewDumper(newCtx, m.dumpConfig); err == nil {
		m.mu.Lock()
		m.core = dumpling
		m.mu.Unlock()
		err = dumpling.Dump()
		failpoint.Inject("SleepBeforeDumplingClose", func(val failpoint.Value) {
			t := val.(int)
			time.Sleep(time.Second * time.Duration(t))
			m.logger.Info("", zap.String("failpoint", "SleepBeforeDumplingClose"))
		})
		dumpling.Close()
	} else {
		m.logger.Warn("error occurred during NewDumper", zap.Error(err))
	}
	cancel()

	if err != nil {
		if utils.IsContextCanceledError(err) {
			m.logger.Info("filter out error caused by user cancel")
		} else {
			m.metricProxies.dumplingExitWithErrorCounter.WithLabelValues(m.cfg.Name, m.cfg.SourceID).Inc()
			errs = append(errs, unit.NewProcessError(terror.ErrDumpUnitRuntime.Delegate(err, "")))
		}
	}

	isCanceled := false
	select {
	case <-ctx.Done():
		isCanceled = true
	default:
	}

	if len(errs) == 0 {
		m.logger.Info("dump data finished", zap.Duration("cost time", time.Since(begin)))
	} else {
		m.logger.Error("dump data exits with error", zap.Duration("cost time", time.Since(begin)),
			zap.String("error", unit.JoinProcessErrors(errs)))
	}

	failpoint.Inject("dumpUnitProcessNoError", func() {
		m.logger.Info("dump unit runs no error", zap.String("failpoint", "dumpUnitProcessNoError"))
		errs = errs[:0]
	})

	pr <- pb.ProcessResult{
		IsCanceled: isCanceled,
		Errors:     errs,
	}
}

// Close implements Unit.Close.
func (m *Dumpling) Close() {
	if m.closed.Load() {
		return
	}

	m.removeLabelValuesWithTaskInMetrics(m.cfg.Name, m.cfg.SourceID)
	// do nothing, external will cancel the command (if running)
	m.closed.Store(true)
}

// Kill implements Unit.Kill.
func (m *Dumpling) Kill() {
	// TODO: implement kill
	m.Close()
}

// Pause implements Unit.Pause.
func (m *Dumpling) Pause() {
	if m.closed.Load() {
		m.logger.Warn("try to pause, but already closed")
		return
	}
	// do nothing, external will cancel the command (if running)
}

// Resume implements Unit.Resume.
func (m *Dumpling) Resume(ctx context.Context, pr chan pb.ProcessResult) {
	if m.closed.Load() {
		m.logger.Warn("try to resume, but already closed")
		return
	}
	// just call Process
	m.Process(ctx, pr)
}

// Update implements Unit.Update.
func (m *Dumpling) Update(context.Context, *config.SubTaskConfig) error {
	// not support update configuration now
	return nil
}

// Status implements Unit.Status.
func (m *Dumpling) Status(_ *binlog.SourceStatus) interface{} {
	// NOTE: try to add some status, like dumped file count
	m.mu.RLock()
	defer m.mu.RUnlock()
	if m.core == nil {
		return &pb.DumpStatus{}
	}
	return m.status()
}

func (m *Dumpling) status() *pb.DumpStatus {
	dumpStatus := m.core.GetStatus()
	s := &pb.DumpStatus{
		TotalTables:       dumpStatus.TotalTables,
		CompletedTables:   dumpStatus.CompletedTables,
		FinishedBytes:     dumpStatus.FinishedBytes,
		FinishedRows:      dumpStatus.FinishedRows,
		EstimateTotalRows: dumpStatus.EstimateTotalRows,
	}
	var estimateProgress string
	if s.FinishedRows >= s.EstimateTotalRows {
		estimateProgress = "100.00%"
	} else {
		estimateProgress = fmt.Sprintf("%.2f %%", s.FinishedRows/s.EstimateTotalRows*100)
	}
	m.logger.Info("progress status of dumpling",
		zap.Int64("total_tables", s.TotalTables),
		zap.Int64("finished_tables", int64(s.CompletedTables)),
		zap.Int64("estimated_total_rows", int64(s.EstimateTotalRows)),
		zap.Int64("finished_rows", int64(s.FinishedRows)),
		zap.String("estimated_progress", estimateProgress),
	)
	return s
}

// Type implements Unit.Type.
func (m *Dumpling) Type() pb.UnitType {
	return pb.UnitType_Dump
}

// IsFreshTask implements Unit.IsFreshTask.
func (m *Dumpling) IsFreshTask(ctx context.Context) (bool, error) {
	return true, nil
}

// constructArgs constructs arguments for exec.Command.
func (m *Dumpling) constructArgs(ctx context.Context) (*export.Config, error) {
	cfg := m.cfg
	db := cfg.From

	dumpConfig := export.DefaultConfig()

	// block status addr because we already have it in DM, and if we enable it, may we need more ports for the process.
	dumpConfig.StatusAddr = ""

	dumpConfig.Host = db.Host
	dumpConfig.Port = db.Port
	dumpConfig.User = db.User
	dumpConfig.Password = db.Password
	dumpConfig.OutputDirPath = cfg.Dir // use LoaderConfig.Dir as output dir
	dumpConfig.CollationCompatible = cfg.CollationCompatible
	tableFilter, err := filter.ParseMySQLReplicationRules(cfg.BAList)
	if err != nil {
		return nil, err
	}
	dumpConfig.TableFilter = tableFilter
	dumpConfig.CompleteInsert = true // always keep column name in `INSERT INTO` statements.
	dumpConfig.Logger = m.logger.Logger

	tz := m.cfg.Timezone
	if len(tz) == 0 {
		// use target db time_zone as default
		baseDB, err2 := conn.DefaultDBProvider.Apply(&m.cfg.To)
		if err2 != nil {
			return nil, err2
		}
		defer baseDB.Close()
		var err1 error
		tz, err1 = config.FetchTimeZoneSetting(ctx, baseDB.DB)
		if err1 != nil {
			return nil, err1
		}
	}
	dumpConfig.SessionParams = map[string]interface{}{
		"time_zone": tz,
	}

	if cfg.Threads > 0 {
		dumpConfig.Threads = cfg.Threads
	}
	if cfg.ChunkFilesize != "" {
		dumpConfig.FileSize, err = utils.ParseFileSize(cfg.ChunkFilesize, export.UnspecifiedSize)
		if err != nil {
			m.logger.Warn("parsed some unsupported arguments", zap.Error(err))
			return nil, err
		}
	}
	if cfg.StatementSize > 0 {
		dumpConfig.StatementSize = cfg.StatementSize
	}
	if cfg.Rows > 0 {
		dumpConfig.Rows = cfg.Rows
	}
	if len(cfg.Where) > 0 {
		dumpConfig.Where = cfg.Where
	}

	if db.Security != nil {
		dumpConfig.Security.CAPath = db.Security.SSLCA
		dumpConfig.Security.CertPath = db.Security.SSLCert
		dumpConfig.Security.KeyPath = db.Security.SSLKey

		dumpConfig.Security.SSLCABytes = db.Security.SSLCABytes
		dumpConfig.Security.SSLCertBytes = db.Security.SSLCertBytes
<<<<<<< HEAD
		dumpConfig.Security.SSLKeyBytes = db.Security.SSLKEYBytes
=======
		dumpConfig.Security.SSLKeyBytes = db.Security.SSLKeyBytes
>>>>>>> 27633108
	}

	// `true` means dumpling will release lock after working connection established
	dumpConfig.TransactionalConsistency = true

	extraArgs := strings.Fields(cfg.ExtraArgs)
	if len(extraArgs) > 0 {
		err := dutils.ParseExtraArgs(&m.logger, dumpConfig, dutils.ParseArgLikeBash(extraArgs))
		if err != nil {
			m.logger.Warn("parsed some unsupported arguments", zap.Error(err))
		}
	}

	// record exit position when consistency is none, to support scenarios like Aurora upstream
	if dumpConfig.Consistency == "none" {
		dumpConfig.PosAfterConnect = true
	}
	// set default Rows
	if dumpConfig.Rows == export.UnspecifiedSize {
		dumpConfig.Rows = 200000
	}

	if !cfg.CaseSensitive {
		dumpConfig.TableFilter = filter.CaseInsensitive(dumpConfig.TableFilter)
	}

	// update sql_mode if needed
	m.detectSQLMode(ctx, dumpConfig)
	dumpConfig.ExtStorage = cfg.ExtStorage

	return dumpConfig, nil
}

// detectSQLMode tries to detect SQL mode from upstream. If success, write it to LoaderConfig.
// Because loader will use this SQL mode, we need to treat disable `EscapeBackslash` when NO_BACKSLASH_ESCAPES.
func (m *Dumpling) detectSQLMode(ctx context.Context, dumpCfg *export.Config) {
	baseDB, err := conn.DefaultDBProvider.Apply(&m.cfg.From)
	if err != nil {
		log.L().Warn("set up db connect failed", zap.Any("db", m.cfg.From),
			zap.Error(err))
		return
	}
	defer baseDB.Close()
	db := baseDB.DB

	sqlMode, err := utils.GetGlobalVariable(ctx, db, "sql_mode")
	if err != nil {
		log.L().Warn("get global sql_mode from upstream failed", zap.Any("db", m.cfg.From), zap.Error(err))
		return
	}
	m.logger.Info("found upstream SQL mode", zap.String("SQL mode", sqlMode))
	m.cfg.LoaderConfig.SQLMode = sqlMode
	if strings.Contains(sqlMode, "NO_BACKSLASH_ESCAPES") {
		dumpCfg.EscapeBackslash = false
	} else {
		dumpCfg.EscapeBackslash = true
	}
}<|MERGE_RESOLUTION|>--- conflicted
+++ resolved
@@ -374,11 +374,7 @@
 
 		dumpConfig.Security.SSLCABytes = db.Security.SSLCABytes
 		dumpConfig.Security.SSLCertBytes = db.Security.SSLCertBytes
-<<<<<<< HEAD
-		dumpConfig.Security.SSLKeyBytes = db.Security.SSLKEYBytes
-=======
 		dumpConfig.Security.SSLKeyBytes = db.Security.SSLKeyBytes
->>>>>>> 27633108
 	}
 
 	// `true` means dumpling will release lock after working connection established
