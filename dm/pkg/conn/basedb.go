// Copyright 2019 PingCAP, Inc.
//
// Licensed under the Apache License, Version 2.0 (the "License");
// you may not use this file except in compliance with the License.
// You may obtain a copy of the License at
//
//     http://www.apache.org/licenses/LICENSE-2.0
//
// Unless required by applicable law or agreed to in writing, software
// distributed under the License is distributed on an "AS IS" BASIS,
// See the License for the specific language governing permissions and
// limitations under the License.

package conn

import (
	"context"
	"database/sql"
	"fmt"
	"net"
	"net/url"
	"strconv"
	"sync"
	"sync/atomic"

	"github.com/go-sql-driver/mysql"
	"github.com/pingcap/errors"
	"github.com/pingcap/failpoint"
	"github.com/pingcap/tidb/util"
	"go.uber.org/zap"

	"github.com/pingcap/tiflow/dm/config"
	tcontext "github.com/pingcap/tiflow/dm/pkg/context"
	"github.com/pingcap/tiflow/dm/pkg/log"
	"github.com/pingcap/tiflow/dm/pkg/retry"
	"github.com/pingcap/tiflow/dm/pkg/terror"
	"github.com/pingcap/tiflow/dm/pkg/utils"
)

var customID int64

var netTimeout = utils.DefaultDBTimeout

// DBProvider providers BaseDB instance.
type DBProvider interface {
	Apply(config *config.DBConfig) (*BaseDB, error)
}

// DefaultDBProviderImpl is default DBProvider implement.
type DefaultDBProviderImpl struct{}

// DefaultDBProvider is global instance of DBProvider.
var DefaultDBProvider DBProvider

func init() {
	DefaultDBProvider = &DefaultDBProviderImpl{}
}

// Apply will build BaseDB with DBConfig.
func (d *DefaultDBProviderImpl) Apply(config *config.DBConfig) (*BaseDB, error) {
	// maxAllowedPacket=0 can be used to automatically fetch the max_allowed_packet variable from server on every connection.
	// https://github.com/go-sql-driver/mysql#maxallowedpacket
	hostPort := net.JoinHostPort(config.Host, strconv.Itoa(config.Port))
	dsn := fmt.Sprintf("%s:%s@tcp(%s)/?charset=utf8mb4&interpolateParams=true&maxAllowedPacket=0",
		config.User, config.Password, hostPort)

	doFuncInClose := func() {}
	if config.Security != nil {
		if loadErr := config.Security.LoadTLSContent(); loadErr != nil {
			return nil, terror.ErrCtlLoadTLSCfg.Delegate(loadErr)
		}
<<<<<<< HEAD
		tlsConfig, err := util.ToTLSConfigWithVerify(config.Security.SSLCA,
			config.Security.SSLCert, config.Security.SSLKey, config.Security.CertAllowedCN)
=======
		tlsConfig, err := util.NewTLSConfig(
			util.WithCAContent(config.Security.SSLCABytes),
			util.WithCertAndKeyContent(config.Security.SSLCertBytes, config.Security.SSLKeyBytes),
			util.WithVerifyCommonName(config.Security.CertAllowedCN),
		)
>>>>>>> 27633108
		if err != nil {
			return nil, terror.ErrConnInvalidTLSConfig.Delegate(err)
		}

		name := "dm" + strconv.FormatInt(atomic.AddInt64(&customID, 1), 10)
		err = mysql.RegisterTLSConfig(name, tlsConfig)
		if err != nil {
			return nil, terror.ErrConnRegistryTLSConfig.Delegate(err)
		}
		dsn += "&tls=" + name

		doFuncInClose = func() {
			mysql.DeregisterTLSConfig(name)
		}
	}

	var maxIdleConns int
	rawCfg := config.RawDBCfg
	if rawCfg != nil {
		if rawCfg.ReadTimeout != "" {
			dsn += fmt.Sprintf("&readTimeout=%s", rawCfg.ReadTimeout)
		}
		if rawCfg.WriteTimeout != "" {
			dsn += fmt.Sprintf("&writeTimeout=%s", rawCfg.WriteTimeout)
		}
		maxIdleConns = rawCfg.MaxIdleConns
	}

	for key, val := range config.Session {
		// for num such as 1/"1", format as key='1'
		// for string, format as key='string'
		// both are valid for mysql and tidb
		dsn += fmt.Sprintf("&%s='%s'", key, url.QueryEscape(val))
	}

	db, err := sql.Open("mysql", dsn)
	if err != nil {
		return nil, terror.DBErrorAdapt(err, terror.ErrDBDriverError)
	}

	ctx, cancel := context.WithTimeout(context.Background(), netTimeout)
	defer cancel()
	err = db.PingContext(ctx)
	failpoint.Inject("failDBPing", func(_ failpoint.Value) {
		err = errors.New("injected error")
	})
	if err != nil {
		db.Close()
		doFuncInClose()
		return nil, terror.DBErrorAdapt(err, terror.ErrDBDriverError)
	}

	db.SetMaxIdleConns(maxIdleConns)

	return NewBaseDB(db, doFuncInClose), nil
}

// BaseDB wraps *sql.DB, control the BaseConn.
type BaseDB struct {
	DB *sql.DB

	mu sync.Mutex // protects following fields
	// hold all db connections generated from this BaseDB
	conns map[*BaseConn]struct{}

	Retry retry.Strategy

	// this function will do when close the BaseDB
	doFuncInClose []func()
}

// NewBaseDB returns *BaseDB object.
func NewBaseDB(db *sql.DB, doFuncInClose ...func()) *BaseDB {
	conns := make(map[*BaseConn]struct{})
	return &BaseDB{DB: db, conns: conns, Retry: &retry.FiniteRetryStrategy{}, doFuncInClose: doFuncInClose}
}

// GetBaseConn retrieves *BaseConn which has own retryStrategy.
func (d *BaseDB) GetBaseConn(ctx context.Context) (*BaseConn, error) {
	ctx, cancel := context.WithTimeout(ctx, netTimeout)
	defer cancel()
	conn, err := d.DB.Conn(ctx)
	if err != nil {
		return nil, terror.DBErrorAdapt(err, terror.ErrDBDriverError)
	}
	err = conn.PingContext(ctx)
	if err != nil {
		return nil, terror.DBErrorAdapt(err, terror.ErrDBDriverError)
	}
	baseConn := NewBaseConn(conn, d.Retry)
	d.mu.Lock()
	defer d.mu.Unlock()
	d.conns[baseConn] = struct{}{}
	return baseConn, nil
}

// TODO: retry can be done inside the BaseDB.
func (d *BaseDB) ExecContext(tctx *tcontext.Context, query string, args ...interface{}) (sql.Result, error) {
	if tctx.L().Core().Enabled(zap.DebugLevel) {
		tctx.L().Debug("exec context",
			zap.String("query", utils.TruncateString(query, -1)),
			zap.String("argument", utils.TruncateInterface(args, -1)))
	}
	return d.DB.ExecContext(tctx.Ctx, query, args...)
}

// TODO: retry can be done inside the BaseDB.
func (d *BaseDB) QueryContext(tctx *tcontext.Context, query string, args ...interface{}) (*sql.Rows, error) {
	if tctx.L().Core().Enabled(zap.DebugLevel) {
		tctx.L().Debug("query context",
			zap.String("query", utils.TruncateString(query, -1)),
			zap.String("argument", utils.TruncateInterface(args, -1)))
	}
	return d.DB.QueryContext(tctx.Ctx, query, args...)
}

func (d *BaseDB) DoTxWithRetry(tctx *tcontext.Context, queries []string, args [][]interface{}, retryer retry.Retryer) error {
	workFunc := func(tctx *tcontext.Context) (interface{}, error) {
		var (
			err error
			tx  *sql.Tx
		)
		tx, err = d.DB.BeginTx(tctx.Ctx, nil)
		if err != nil {
			return nil, errors.Trace(err)
		}
		defer func() {
			if err != nil {
				if rollbackErr := tx.Rollback(); rollbackErr != nil {
					tctx.L().Warn("failed to rollback", zap.Error(errors.Trace(rollbackErr)))
				}
			} else {
				err = tx.Commit()
			}
		}()
		for i := range queries {
			q := queries[i]
			if tctx.L().Core().Enabled(zap.DebugLevel) {
				tctx.L().Debug("exec in tx",
					zap.String("query", utils.TruncateString(q, -1)),
					zap.String("argument", utils.TruncateInterface(args[i], -1)))
			}
			if _, err = tx.ExecContext(tctx.Ctx, q, args[i]...); err != nil {
				return nil, errors.Trace(err)
			}
		}
		return nil, errors.Trace(err)
	}

	_, _, err := retryer.Apply(tctx, workFunc)
	return err
}

// CloseBaseConn release BaseConn resource from BaseDB, and close BaseConn.
func (d *BaseDB) CloseBaseConn(conn *BaseConn) error {
	d.mu.Lock()
	defer d.mu.Unlock()
	delete(d.conns, conn)
	return conn.close()
}

// CloseBaseConnWithoutErr close the base connect and output a warn log if meets an error.
func CloseBaseConnWithoutErr(d *BaseDB, conn *BaseConn) {
	if err1 := d.CloseBaseConn(conn); err1 != nil {
		log.L().Warn("close db connection failed", zap.Error(err1))
	}
}

// Close release *BaseDB resource.
func (d *BaseDB) Close() error {
	if d == nil || d.DB == nil {
		return nil
	}
	var err error
	d.mu.Lock()
	defer d.mu.Unlock()
	for conn := range d.conns {
		terr := conn.close()
		if err == nil {
			err = terr
		}
	}
	terr := d.DB.Close()
	for _, f := range d.doFuncInClose {
		f()
	}

	if err == nil {
		return terr
	}

	return err
}<|MERGE_RESOLUTION|>--- conflicted
+++ resolved
@@ -69,16 +69,11 @@
 		if loadErr := config.Security.LoadTLSContent(); loadErr != nil {
 			return nil, terror.ErrCtlLoadTLSCfg.Delegate(loadErr)
 		}
-<<<<<<< HEAD
-		tlsConfig, err := util.ToTLSConfigWithVerify(config.Security.SSLCA,
-			config.Security.SSLCert, config.Security.SSLKey, config.Security.CertAllowedCN)
-=======
 		tlsConfig, err := util.NewTLSConfig(
 			util.WithCAContent(config.Security.SSLCABytes),
 			util.WithCertAndKeyContent(config.Security.SSLCertBytes, config.Security.SSLKeyBytes),
 			util.WithVerifyCommonName(config.Security.CertAllowedCN),
 		)
->>>>>>> 27633108
 		if err != nil {
 			return nil, terror.ErrConnInvalidTLSConfig.Delegate(err)
 		}
