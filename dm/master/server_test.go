--- conflicted
+++ resolved
@@ -1632,18 +1632,12 @@
 
 func (t *testMaster) testHTTPInterface(c *check.C, url string, contain []byte) {
 	// we use HTTPS in some test cases.
-<<<<<<< HEAD
-	tls, err := toolutils.ToTLSConfigWithVerify(pwd+"/tls_for_test/ca.pem", pwd+"/tls_for_test/dm.pem", pwd+"/tls_for_test/dm.key", []string{})
-	c.Assert(err, check.IsNil)
-	cli := toolutils.ClientWithTLS(tls)
-=======
 	tlsConfig, err := toolutils.NewTLSConfig(
 		toolutils.WithCAPath(pwd+"/tls_for_test/ca.pem"),
 		toolutils.WithCertAndKeyPath(pwd+"/tls_for_test/dm.pem", pwd+"/tls_for_test/dm.key"),
 	)
 	c.Assert(err, check.IsNil)
 	cli := toolutils.ClientWithTLS(tlsConfig)
->>>>>>> 27633108
 
 	// nolint:noctx
 	resp, err := cli.Get(url)
