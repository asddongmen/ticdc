--- conflicted
+++ resolved
@@ -92,10 +92,7 @@
 	if config.AuthTLSCertificatePath != nil && config.AuthTLSPrivateKeyPath != nil {
 		return pulsar.NewAuthenticationTLS(*config.AuthTLSCertificatePath, *config.AuthTLSPrivateKeyPath), nil
 	}
-<<<<<<< HEAD
-=======
 	log.Info("No authentication configured for pulsar client")
->>>>>>> 254cc2b1
 	return nil, nil
 }
 
