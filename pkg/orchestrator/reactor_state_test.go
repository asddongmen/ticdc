--- conflicted
+++ resolved
@@ -127,12 +127,9 @@
 							OnlyOutputUpdatedColumns:         config.GetDefaultReplicaConfig().Sink.OnlyOutputUpdatedColumns,
 							DeleteOnlyOutputHandleKeyColumns: config.GetDefaultReplicaConfig().Sink.DeleteOnlyOutputHandleKeyColumns,
 							ContentCompatible:                config.GetDefaultReplicaConfig().Sink.ContentCompatible,
-<<<<<<< HEAD
 							SendBootstrapIntervalInSec:       config.GetDefaultReplicaConfig().Sink.SendBootstrapIntervalInSec,
 							SendBootstrapInMsgCount:          config.GetDefaultReplicaConfig().Sink.SendBootstrapInMsgCount,
-=======
 							DebeziumDisableSchema:            config.GetDefaultReplicaConfig().Sink.DebeziumDisableSchema,
->>>>>>> 1931873b
 						},
 						Consistent: config.GetDefaultReplicaConfig().Consistent,
 						Integrity:  config.GetDefaultReplicaConfig().Integrity,
@@ -197,12 +194,9 @@
 							OnlyOutputUpdatedColumns:         config.GetDefaultReplicaConfig().Sink.OnlyOutputUpdatedColumns,
 							DeleteOnlyOutputHandleKeyColumns: config.GetDefaultReplicaConfig().Sink.DeleteOnlyOutputHandleKeyColumns,
 							ContentCompatible:                config.GetDefaultReplicaConfig().Sink.ContentCompatible,
-<<<<<<< HEAD
 							SendBootstrapIntervalInSec:       config.GetDefaultReplicaConfig().Sink.SendBootstrapIntervalInSec,
 							SendBootstrapInMsgCount:          config.GetDefaultReplicaConfig().Sink.SendBootstrapInMsgCount,
-=======
 							DebeziumDisableSchema:            config.GetDefaultReplicaConfig().Sink.DebeziumDisableSchema,
->>>>>>> 1931873b
 						},
 						Scheduler:  config.GetDefaultReplicaConfig().Scheduler,
 						Integrity:  config.GetDefaultReplicaConfig().Integrity,
@@ -273,12 +267,9 @@
 							OnlyOutputUpdatedColumns:         config.GetDefaultReplicaConfig().Sink.OnlyOutputUpdatedColumns,
 							DeleteOnlyOutputHandleKeyColumns: config.GetDefaultReplicaConfig().Sink.DeleteOnlyOutputHandleKeyColumns,
 							ContentCompatible:                config.GetDefaultReplicaConfig().Sink.ContentCompatible,
-<<<<<<< HEAD
 							SendBootstrapIntervalInSec:       config.GetDefaultReplicaConfig().Sink.SendBootstrapIntervalInSec,
 							SendBootstrapInMsgCount:          config.GetDefaultReplicaConfig().Sink.SendBootstrapInMsgCount,
-=======
 							DebeziumDisableSchema:            config.GetDefaultReplicaConfig().Sink.DebeziumDisableSchema,
->>>>>>> 1931873b
 						},
 						Consistent: config.GetDefaultReplicaConfig().Consistent,
 						Scheduler:  config.GetDefaultReplicaConfig().Scheduler,
