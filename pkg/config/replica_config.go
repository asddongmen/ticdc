// Copyright 2021 PingCAP, Inc.
//
// Licensed under the Apache License, Version 2.0 (the "License");
// you may not use this file except in compliance with the License.
// You may obtain a copy of the License at
//
//     http://www.apache.org/licenses/LICENSE-2.0
//
// Unless required by applicable law or agreed to in writing, software
// distributed under the License is distributed on an "AS IS" BASIS,
// See the License for the specific language governing permissions and
// limitations under the License.

package config

import (
	"database/sql/driver"
	"encoding/json"
	"fmt"
	"net/url"
	"strings"
	"time"

	"github.com/pingcap/errors"
	"github.com/pingcap/log"
	"github.com/pingcap/tidb/pkg/parser/mysql"
	"github.com/pingcap/tiflow/pkg/config/outdated"
	cerror "github.com/pingcap/tiflow/pkg/errors"
	"github.com/pingcap/tiflow/pkg/integrity"
	"github.com/pingcap/tiflow/pkg/redo"
	"github.com/pingcap/tiflow/pkg/sink"
	"github.com/pingcap/tiflow/pkg/util"
	"go.uber.org/zap"
)

const (
	// minSyncPointInterval is the minimum of SyncPointInterval can be set.
	minSyncPointInterval = time.Second * 30
	// minSyncPointRetention is the minimum of SyncPointRetention can be set.
	minSyncPointRetention           = time.Hour * 1
	minChangeFeedErrorStuckDuration = time.Minute * 30
	// The default SQL Mode of TiDB: "ONLY_FULL_GROUP_BY,
	// STRICT_TRANS_TABLES,NO_ZERO_IN_DATE,NO_ZERO_DATE,ERROR_FOR_DIVISION_BY_ZERO,
	// NO_AUTO_CREATE_USER,NO_ENGINE_SUBSTITUTION"
	// Note: The SQL Mode of TiDB is not the same as ORACLE.
	// If you want to use the same SQL Mode as ORACLE, you need to add "ORACLE" to the SQL Mode.
	defaultSQLMode = mysql.DefaultSQLMode
)

var defaultReplicaConfig = &ReplicaConfig{
	MemoryQuota:        DefaultChangefeedMemoryQuota,
	CaseSensitive:      false,
	CheckGCSafePoint:   true,
	EnableSyncPoint:    util.AddressOf(false),
	SyncPointInterval:  util.AddressOf(10 * time.Minute),
	SyncPointRetention: util.AddressOf(24 * time.Hour),
	BDRMode:            util.AddressOf(false),
	Filter: &FilterConfig{
		Rules: []string{"*.*"},
	},
	Mounter: &MounterConfig{
		WorkerNum: 16,
	},
	Sink: &SinkConfig{
		CSVConfig: &CSVConfig{
			Quote:                string(DoubleQuoteChar),
			Delimiter:            Comma,
			NullString:           NULL,
			BinaryEncodingMethod: BinaryEncodingBase64,
		},
		EncoderConcurrency:               util.AddressOf(DefaultEncoderGroupConcurrency),
		Terminator:                       util.AddressOf(CRLF),
		DateSeparator:                    util.AddressOf(DateSeparatorDay.String()),
		EnablePartitionSeparator:         util.AddressOf(true),
		EnableKafkaSinkV2:                util.AddressOf(false),
		OnlyOutputUpdatedColumns:         util.AddressOf(false),
		DeleteOnlyOutputHandleKeyColumns: util.AddressOf(false),
		ContentCompatible:                util.AddressOf(false),
		TiDBSourceID:                     1,
		AdvanceTimeoutInSec:              util.AddressOf(DefaultAdvanceTimeoutInSec),
<<<<<<< HEAD
		SendBootstrapIntervalInSec:       util.AddressOf(DefaultSendBootstrapIntervalInSec),
		SendBootstrapInMsgCount:          util.AddressOf(DefaultSendBootstrapInMsgCount),
=======
		DebeziumDisableSchema:            util.AddressOf(false),
>>>>>>> 1931873b
	},
	Consistent: &ConsistentConfig{
		Level:                 "none",
		MaxLogSize:            redo.DefaultMaxLogSize,
		FlushIntervalInMs:     redo.DefaultFlushIntervalInMs,
		MetaFlushIntervalInMs: redo.DefaultMetaFlushIntervalInMs,
		EncodingWorkerNum:     redo.DefaultEncodingWorkerNum,
		FlushWorkerNum:        redo.DefaultFlushWorkerNum,
		Storage:               "",
		UseFileBackend:        false,
		Compression:           "",
		MemoryUsage: &ConsistentMemoryUsage{
			MemoryQuotaPercentage: 50,
			EventCachePercentage:  0,
		},
	},
	Scheduler: &ChangefeedSchedulerConfig{
		EnableTableAcrossNodes: false,
		RegionThreshold:        100_000,
		WriteKeyThreshold:      0,
	},
	Integrity: &integrity.Config{
		IntegrityCheckLevel:   integrity.CheckLevelNone,
		CorruptionHandleLevel: integrity.CorruptionHandleLevelWarn,
	},
	ChangefeedErrorStuckDuration: util.AddressOf(time.Minute * 30),
	SQLMode:                      defaultSQLMode,
	SyncedStatus:                 &SyncedStatusConfig{SyncedCheckInterval: 5 * 60, CheckpointInterval: 15},
}

// GetDefaultReplicaConfig returns the default replica config.
func GetDefaultReplicaConfig() *ReplicaConfig {
	return defaultReplicaConfig.Clone()
}

// Duration wrap time.Duration to override UnmarshalText func
type Duration struct {
	time.Duration
}

// UnmarshalText unmarshal byte to duration
func (d *Duration) UnmarshalText(text []byte) error {
	var err error
	d.Duration, err = time.ParseDuration(string(text))
	return err
}

// ReplicaConfig represents some addition replication config for a changefeed
type ReplicaConfig replicaConfig

type replicaConfig struct {
	MemoryQuota      uint64 `toml:"memory-quota" json:"memory-quota"`
	CaseSensitive    bool   `toml:"case-sensitive" json:"case-sensitive"`
	ForceReplicate   bool   `toml:"force-replicate" json:"force-replicate"`
	CheckGCSafePoint bool   `toml:"check-gc-safe-point" json:"check-gc-safe-point"`
	// EnableSyncPoint is only available when the downstream is a Database.
	EnableSyncPoint *bool `toml:"enable-sync-point" json:"enable-sync-point,omitempty"`
	// IgnoreIneligibleTable is used to store the user's config when creating a changefeed.
	// not used in the changefeed's lifecycle.
	IgnoreIneligibleTable bool `toml:"ignore-ineligible-table" json:"ignore-ineligible-table"`

	// BDR(Bidirectional Replication) is a feature that allows users to
	// replicate data of same tables from TiDB-1 to TiDB-2 and vice versa.
	// This feature is only available for TiDB.
	BDRMode *bool `toml:"bdr-mode" json:"bdr-mode,omitempty"`
	// SyncPointInterval is only available when the downstream is DB.
	SyncPointInterval *time.Duration `toml:"sync-point-interval" json:"sync-point-interval,omitempty"`
	// SyncPointRetention is only available when the downstream is DB.
	SyncPointRetention *time.Duration `toml:"sync-point-retention" json:"sync-point-retention,omitempty"`
	Filter             *FilterConfig  `toml:"filter" json:"filter"`
	Mounter            *MounterConfig `toml:"mounter" json:"mounter"`
	Sink               *SinkConfig    `toml:"sink" json:"sink"`
	// Consistent is only available for DB downstream with redo feature enabled.
	Consistent *ConsistentConfig `toml:"consistent" json:"consistent,omitempty"`
	// Scheduler is the configuration for scheduler.
	Scheduler *ChangefeedSchedulerConfig `toml:"scheduler" json:"scheduler"`
	// Integrity is only available when the downstream is MQ.
	Integrity                    *integrity.Config   `toml:"integrity" json:"integrity"`
	ChangefeedErrorStuckDuration *time.Duration      `toml:"changefeed-error-stuck-duration" json:"changefeed-error-stuck-duration,omitempty"`
	SQLMode                      string              `toml:"sql-mode" json:"sql-mode"`
	SyncedStatus                 *SyncedStatusConfig `toml:"synced-status" json:"synced-status,omitempty"`
}

// Value implements the driver.Valuer interface
func (c ReplicaConfig) Value() (driver.Value, error) {
	cfg, err := c.Marshal()
	if err != nil {
		return nil, err
	}

	// TODO: refactor the meaningless type conversion.
	return []byte(cfg), nil
}

// Scan implements the sql.Scanner interface
func (c *ReplicaConfig) Scan(value interface{}) error {
	b, ok := value.([]byte)
	if !ok {
		return errors.New("type assertion to []byte failed")
	}

	return c.UnmarshalJSON(b)
}

// Marshal returns the json marshal format of a ReplicationConfig
func (c *ReplicaConfig) Marshal() (string, error) {
	cfg, err := json.Marshal(c)
	if err != nil {
		return "", cerror.WrapError(cerror.ErrEncodeFailed, errors.Annotatef(err, "Unmarshal data: %v", c))
	}
	return string(cfg), nil
}

// UnmarshalJSON unmarshals into *ReplicationConfig from json marshal byte slice
func (c *ReplicaConfig) UnmarshalJSON(data []byte) error {
	// The purpose of casting ReplicaConfig to replicaConfig is to avoid recursive calls UnmarshalJSON,
	// resulting in stack overflow
	r := (*replicaConfig)(c)
	err := json.Unmarshal(data, &r)
	if err != nil {
		return cerror.WrapError(cerror.ErrDecodeFailed, err)
	}
	v1 := outdated.ReplicaConfigV1{}
	err = v1.Unmarshal(data)
	if err != nil {
		return cerror.WrapError(cerror.ErrDecodeFailed, err)
	}
	r.fillFromV1(&v1)
	return nil
}

// Clone clones a replication
func (c *ReplicaConfig) Clone() *ReplicaConfig {
	str, err := c.Marshal()
	if err != nil {
		log.Panic("failed to marshal replica config",
			zap.Error(cerror.WrapError(cerror.ErrDecodeFailed, err)))
	}
	clone := new(ReplicaConfig)
	err = clone.UnmarshalJSON([]byte(str))
	if err != nil {
		log.Panic("failed to unmarshal replica config",
			zap.Error(cerror.WrapError(cerror.ErrDecodeFailed, err)))
	}
	return clone
}

func (c *replicaConfig) fillFromV1(v1 *outdated.ReplicaConfigV1) {
	if v1 == nil || v1.Sink == nil {
		return
	}
	for _, dispatch := range v1.Sink.DispatchRules {
		c.Sink.DispatchRules = append(c.Sink.DispatchRules, &DispatchRule{
			Matcher:        []string{fmt.Sprintf("%s.%s", dispatch.Schema, dispatch.Name)},
			DispatcherRule: dispatch.Rule,
		})
	}
}

// ValidateAndAdjust verifies and adjusts the replica configuration.
func (c *ReplicaConfig) ValidateAndAdjust(sinkURI *url.URL) error { // check sink uri
	if c.Sink != nil {
		err := c.Sink.validateAndAdjust(sinkURI)
		if err != nil {
			return err
		}
	}

	if c.Consistent != nil {
		err := c.Consistent.ValidateAndAdjust()
		if err != nil {
			return err
		}
	}

	// check sync point config
	if util.GetOrZero(c.EnableSyncPoint) {
		if c.SyncPointInterval != nil &&
			*c.SyncPointInterval < minSyncPointInterval {
			return cerror.ErrInvalidReplicaConfig.
				FastGenByArgs(
					fmt.Sprintf("The SyncPointInterval:%s must be larger than %s",
						c.SyncPointInterval.String(),
						minSyncPointInterval.String()))
		}
		if c.SyncPointRetention != nil &&
			*c.SyncPointRetention < minSyncPointRetention {
			return cerror.ErrInvalidReplicaConfig.
				FastGenByArgs(
					fmt.Sprintf("The SyncPointRetention:%s must be larger than %s",
						c.SyncPointRetention.String(),
						minSyncPointRetention.String()))
		}
	}
	if c.MemoryQuota == uint64(0) {
		c.FixMemoryQuota()
	}
	if c.Scheduler == nil {
		c.FixScheduler(false)
	} else {
		err := c.Scheduler.Validate()
		if err != nil {
			return err
		}
	}
	// TODO: Remove the hack once span replication is compatible with all sinks.
	if !isSinkCompatibleWithSpanReplication(sinkURI) {
		c.Scheduler.EnableTableAcrossNodes = false
	}

	if c.Integrity != nil {
		switch strings.ToLower(sinkURI.Scheme) {
		case sink.KafkaScheme, sink.KafkaSSLScheme:
		default:
			if c.Integrity.Enabled() {
				log.Warn("integrity checksum only support kafka sink now, disable integrity")
				c.Integrity.IntegrityCheckLevel = integrity.CheckLevelNone
			}
		}

		if err := c.Integrity.Validate(); err != nil {
			return err
		}

		if c.Integrity.Enabled() && len(c.Sink.ColumnSelectors) != 0 {
			log.Error("it's not allowed to enable the integrity check and column selector at the same time")
			return cerror.ErrInvalidReplicaConfig.GenWithStack(
				"integrity check enabled and column selector set, not allowed")

		}
	}

	if c.ChangefeedErrorStuckDuration != nil &&
		*c.ChangefeedErrorStuckDuration < minChangeFeedErrorStuckDuration {
		return cerror.ErrInvalidReplicaConfig.
			FastGenByArgs(
				fmt.Sprintf("The ChangefeedErrorStuckDuration:%f must be larger than %f Seconds",
					c.ChangefeedErrorStuckDuration.Seconds(),
					minChangeFeedErrorStuckDuration.Seconds()))
	}

	return nil
}

// FixScheduler adjusts scheduler to default value
func (c *ReplicaConfig) FixScheduler(inheritV66 bool) {
	if c.Scheduler == nil {
		c.Scheduler = defaultReplicaConfig.Clone().Scheduler
		return
	}
	if inheritV66 && c.Scheduler.RegionPerSpan != 0 {
		c.Scheduler.EnableTableAcrossNodes = true
		c.Scheduler.RegionThreshold = c.Scheduler.RegionPerSpan
		c.Scheduler.RegionPerSpan = 0
	}
}

// FixMemoryQuota adjusts memory quota to default value
func (c *ReplicaConfig) FixMemoryQuota() {
	c.MemoryQuota = DefaultChangefeedMemoryQuota
}

// isSinkCompatibleWithSpanReplication returns true if the sink uri is
// compatible with span replication.
func isSinkCompatibleWithSpanReplication(u *url.URL) bool {
	return u != nil &&
		(strings.Contains(u.Scheme, "kafka") || strings.Contains(u.Scheme, "blackhole"))
}

// MaskSensitiveData masks sensitive data in ReplicaConfig
func (c *ReplicaConfig) MaskSensitiveData() {
	if c.Sink != nil {
		c.Sink.MaskSensitiveData()
	}
	if c.Consistent != nil {
		c.Consistent.MaskSensitiveData()
	}
}<|MERGE_RESOLUTION|>--- conflicted
+++ resolved
@@ -78,12 +78,9 @@
 		ContentCompatible:                util.AddressOf(false),
 		TiDBSourceID:                     1,
 		AdvanceTimeoutInSec:              util.AddressOf(DefaultAdvanceTimeoutInSec),
-<<<<<<< HEAD
 		SendBootstrapIntervalInSec:       util.AddressOf(DefaultSendBootstrapIntervalInSec),
 		SendBootstrapInMsgCount:          util.AddressOf(DefaultSendBootstrapInMsgCount),
-=======
 		DebeziumDisableSchema:            util.AddressOf(false),
->>>>>>> 1931873b
 	},
 	Consistent: &ConsistentConfig{
 		Level:                 "none",
